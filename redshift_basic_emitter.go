--- conflicted
+++ resolved
@@ -31,11 +31,6 @@
 	s3Emitter.Emit(b, t)
 	s3File := s3Emitter.S3FileName(b.FirstSequenceNumber(), b.LastSequenceNumber())
 
-<<<<<<< HEAD
-	if err != nil {
-		logger.Fatalf("sql.Open ERROR: %v\n", err)
-	}
-=======
 	stmt := e.copyStatement(s3File)
 
 	var err error
@@ -44,7 +39,6 @@
 		// handle aws backoff, this may be necessary if, for example, the
 		// s3 file has not appeared to the database yet
 		handleAwsWaitTimeExp(i)
->>>>>>> efa20e0f
 
 		// load into the database
 		_, err := e.Db.Exec(stmt)
@@ -64,12 +58,7 @@
 		logger.Fatalf("db.Exec ERROR: %v\n", err)
 	}
 
-<<<<<<< HEAD
 	logger.Printf("Redshift load completed.\n")
-	db.Close()
-=======
-	e.Logger.Printf("Redshift load completed.\n")
->>>>>>> efa20e0f
 }
 
 // Creates the SQL copy statement issued to Redshift cluster.

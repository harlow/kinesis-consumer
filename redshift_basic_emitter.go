--- conflicted
+++ resolved
@@ -32,11 +32,6 @@
 	s3Emitter.Emit(b, t)
 	s3File := s3Emitter.S3FileName(b.FirstSequenceNumber(), b.LastSequenceNumber())
 
-<<<<<<< HEAD
-	if err != nil {
-		e.Logger.Fatalf("sql.Open ERROR: %v\n", err)
-	}
-=======
 	stmt := e.copyStatement(s3File)
 
 	var err error
@@ -45,7 +40,6 @@
 		// handle aws backoff, this may be necessary if, for example, the
 		// s3 file has not appeared to the database yet
 		handleAwsWaitTimeExp(i)
->>>>>>> e6a0af7f
 
 		// load into the database
 		_, err := e.Db.Exec(stmt)
@@ -65,12 +59,7 @@
 		e.Logger.Fatalf("db.Exec ERROR: %v\n", err)
 	}
 
-<<<<<<< HEAD
 	e.Logger.Printf("Redshift load completed.\n")
-	db.Close()
-=======
-	l4g.Debug("Redshift load completed.")
->>>>>>> e6a0af7f
 }
 
 // Creates the SQL copy statement issued to Redshift cluster.

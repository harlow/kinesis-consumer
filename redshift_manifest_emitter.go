--- conflicted
+++ resolved
@@ -67,11 +67,7 @@
 		e.Logger.Fatalf("db.Exec ERROR: %v\n", err)
 	}
 
-<<<<<<< HEAD
 	e.Logger.Printf("[%v] copied to Redshift", manifestFileName)
-=======
-	l4g.Info("[%v] copied to Redshift", manifestFileName)
->>>>>>> e6a0af7f
 	db.Close()
 }
 

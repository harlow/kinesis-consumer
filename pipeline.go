package connector

import (
	"time"

	"github.com/ezoic/go-kinesis"
	l4g "github.com/ezoic/log4go"
)

// Pipeline is used as a record processor to configure a pipline.
//
// The user should implement this such that each method returns a configured implementation of each
// interface. It has a data type (Model) as Records come in as a byte[] and are transformed to a Model.
// Then they are buffered in Model form and when the buffer is full, Models's are passed to the emitter.
type Pipeline struct {
<<<<<<< HEAD
	Buffer      Buffer
	Checkpoint  Checkpoint
	Emitter     Emitter
	Filter      Filter
	StreamName  string
	Transformer Transformer
=======
	Buffer                    Buffer
	Checkpoint                Checkpoint
	Emitter                   Emitter
	Filter                    Filter
	Logger      Logger
	StreamName                string
	Transformer               Transformer
	CheckpointFilteredRecords bool
>>>>>>> efa20e0f
}

// ProcessShard kicks off the process of a Kinesis Shard.
// It is a long running process that will continue to read from the shard.
func (p Pipeline) ProcessShard(ksis *kinesis.Kinesis, shardID string) {
	args := kinesis.NewArgs()
	args.Add("ShardId", shardID)
	args.Add("StreamName", p.StreamName)

	if p.Checkpoint.CheckpointExists(shardID) {
		args.Add("ShardIteratorType", "AFTER_SEQUENCE_NUMBER")
		args.Add("StartingSequenceNumber", p.Checkpoint.SequenceNumber())
	} else {
		args.Add("ShardIteratorType", "TRIM_HORIZON")
	}

	shardInfo, err := ksis.GetShardIterator(args)

	if err != nil {
		logger.Fatalf("GetShardIterator ERROR: %v\n", err)
	}

	shardIterator := shardInfo.ShardIterator

	consecutiveErrorAttempts := 0

	for {

		if consecutiveErrorAttempts > 50 {
			log.Fatalln("Too many consecutive error attempts")
		}

		// handle the aws backoff stuff
		handleAwsWaitTimeExp(consecutiveErrorAttempts)

		args = kinesis.NewArgs()
		args.Add("ShardIterator", shardIterator)
		recordSet, err := ksis.GetRecords(args)

		if err != nil {
<<<<<<< HEAD
			logger.Fatalf("GetRecords ERROR: %v\n", err)
=======
			if isRecoverableError(err) {
				p.Logger.Infof("recoverable error, %s", err)
				consecutiveErrorAttempts++
				continue
			} else {
				p.Logger.Fatalf("GetRecords ERROR: %v\n", err)
			}
		} else {
			consecutiveErrorAttempts = 0
>>>>>>> efa20e0f
		}

		if len(recordSet.Records) > 0 {
			for _, v := range recordSet.Records {
				data := v.GetData()

				if err != nil {
					logger.Printf("GetData ERROR: %v\n", err)
					continue
				}

				r := p.Transformer.ToRecord(data)

				if p.Filter.KeepRecord(r) {
					p.Buffer.ProcessRecord(r, v.SequenceNumber)
				} else if p.CheckpointFilteredRecords {
					p.Buffer.ProcessRecord(nil, v.SequenceNumber)
				}
			}
		} else if recordSet.NextShardIterator == "" || shardIterator == recordSet.NextShardIterator || err != nil {
			logger.Printf("NextShardIterator ERROR: %v\n", err)
			break
		} else {
			time.Sleep(5 * time.Second)
		}

		if p.Buffer.ShouldFlush() {
			if p.Buffer.NumRecordsInBuffer() > 0 {
				p.Emitter.Emit(p.Buffer, p.Transformer)
			}
			p.Checkpoint.SetCheckpoint(shardID, p.Buffer.LastSequenceNumber())
			p.Buffer.Flush()
		}

		shardIterator = recordSet.NextShardIterator
	}
}<|MERGE_RESOLUTION|>--- conflicted
+++ resolved
@@ -13,23 +13,13 @@
 // interface. It has a data type (Model) as Records come in as a byte[] and are transformed to a Model.
 // Then they are buffered in Model form and when the buffer is full, Models's are passed to the emitter.
 type Pipeline struct {
-<<<<<<< HEAD
-	Buffer      Buffer
-	Checkpoint  Checkpoint
-	Emitter     Emitter
-	Filter      Filter
-	StreamName  string
-	Transformer Transformer
-=======
 	Buffer                    Buffer
 	Checkpoint                Checkpoint
 	Emitter                   Emitter
 	Filter                    Filter
-	Logger      Logger
 	StreamName                string
 	Transformer               Transformer
 	CheckpointFilteredRecords bool
->>>>>>> efa20e0f
 }
 
 // ProcessShard kicks off the process of a Kinesis Shard.
@@ -70,9 +60,6 @@
 		recordSet, err := ksis.GetRecords(args)
 
 		if err != nil {
-<<<<<<< HEAD
-			logger.Fatalf("GetRecords ERROR: %v\n", err)
-=======
 			if isRecoverableError(err) {
 				p.Logger.Infof("recoverable error, %s", err)
 				consecutiveErrorAttempts++
@@ -82,7 +69,6 @@
 			}
 		} else {
 			consecutiveErrorAttempts = 0
->>>>>>> efa20e0f
 		}
 
 		if len(recordSet.Records) > 0 {

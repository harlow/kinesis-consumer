package consumer

import (
	"context"
	"log/slog"
	"sync"
	"time"

	"github.com/aws/aws-sdk-go-v2/service/kinesis/types"
)

// NewAllGroup returns an initialized AllGroup for consuming
// all shards on a stream
func NewAllGroup(kinesis kinesisClient, store Store, streamName string, logger *slog.Logger) *AllGroup {
	return &AllGroup{
		kinesis:    kinesis,
		shards:     make(map[string]types.Shard),
		streamName: streamName,
		slog:       logger,
		Store:      store,
	}
}

// AllGroup is used to consume all shards from a single consumer. It
// caches a local list of the shards we are already processing
// and routinely polls the stream looking for new shards to process.
type AllGroup struct {
	kinesis    kinesisClient
	streamName string
	slog       *slog.Logger
	Store

	shardMu sync.Mutex
	shards  map[string]types.Shard
}

// Start is a blocking operation which will loop and attempt to find new
// shards on a regular cadence.
<<<<<<< HEAD
func (g *AllGroup) Start(ctx context.Context, shardc chan types.Shard) {
	// Note: while ticker is a rather naive approach to this problem,
	// it actually simplifies a few things. i.e. If we miss a new shard
	// while AWS is re-sharding we'll pick it up max 30 seconds later.

	// It might be worth refactoring this flow to allow the consumer to
	// notify the broker when a shard is closed. However, shards don't
=======
func (g *AllGroup) Start(ctx context.Context, shardC chan types.Shard) error {
	// Note: while ticker is a rather naive approach to this problem,
	// it actually simplifies a few things. I.e. If we miss a new shard
	// while AWS is resharding, we'll pick it up max 30 seconds later.

	// It might be worth refactoring this flow to allow the consumer
	// to notify the broker when a shard is closed. However, shards don't
>>>>>>> 9b6b643e
	// necessarily close at the same time, so we could potentially get a
	// thundering heard of notifications from the consumer.

	var ticker = time.NewTicker(30 * time.Second)

	for {
<<<<<<< HEAD
		g.findNewShards(ctx, shardc)
=======
		if err := g.findNewShards(ctx, shardC); err != nil {
			ticker.Stop()
			return err
		}
>>>>>>> 9b6b643e

		select {
		case <-ctx.Done():
			ticker.Stop()
			return
		case <-ticker.C:
		}
	}
}

<<<<<<< HEAD
// findNewShards pulls the list of shards from the Kinesis API
// and uses a local cache to determine if we are already processing
// a particular shard.
func (g *AllGroup) findNewShards(ctx context.Context, shardc chan types.Shard) {
=======
func (g *AllGroup) CloseShard(_ context.Context, shardID string) error {
	g.shardMu.Lock()
	defer g.shardMu.Unlock()
	c, ok := g.shardsClosed[shardID]
	if !ok {
		return fmt.Errorf("closing unknown shard ID %q", shardID)
	}
	close(c)
	return nil
}

func waitForCloseChannel(ctx context.Context, c <-chan struct{}) bool {
	if c == nil {
		// no channel means we haven't seen this shard in listShards, so it
		// probably fell off the TRIM_HORIZON, and we can assume it's fully processed.
		return true
	}
	select {
	case <-ctx.Done():
		return false
	case <-c:
		// the channel has been processed and closed by the consumer (CloseShard has been called)
		return true
	}
}

// findNewShards pulls the list of shards from the Kinesis API
// and uses a local cache to determine if we are already processing
// a particular shard.
func (g *AllGroup) findNewShards(ctx context.Context, shardC chan types.Shard) error {
>>>>>>> 9b6b643e
	g.shardMu.Lock()
	defer g.shardMu.Unlock()

	g.slog.DebugContext(ctx, "fetch shards")

	shards, err := listShards(ctx, g.kinesis, g.streamName)
	if err != nil {
		g.slog.ErrorContext(ctx, "list shards", slog.String("error", err.Error()))
		return
	}

<<<<<<< HEAD
=======
	// We do two `for` loops, since we have to set up all the `shardClosed`
	// channels before we start using any of them.  It's highly probable
	// that Kinesis provides us the shards in dependency order (parents
	// before children), but it doesn't appear to be a guarantee.
	newShards := make(map[string]types.Shard)
>>>>>>> 9b6b643e
	for _, shard := range shards {
		if _, ok := g.shards[*shard.ShardId]; ok {
			continue
		}
		g.shards[*shard.ShardId] = shard
<<<<<<< HEAD
		shardc <- shard
=======
		g.shardsClosed[*shard.ShardId] = make(chan struct{})
		newShards[*shard.ShardId] = shard
	}
	// only new shards need to be checked for parent dependencies
	for _, shard := range newShards {
		shard := shard // Shadow shard, since we use it in goroutine
		var parent1, parent2 <-chan struct{}
		if shard.ParentShardId != nil {
			parent1 = g.shardsClosed[*shard.ParentShardId]
		}
		if shard.AdjacentParentShardId != nil {
			parent2 = g.shardsClosed[*shard.AdjacentParentShardId]
		}
		go func() {
			// Asynchronously wait for all parents of this shard to be processed
			// before providing it out to our client.  Kinesis guarantees that a
			// given partition key's data will be provided to clients in-order,
			// but when splits or joins happen, we need to process all parents prior
			// to processing children or that ordering guarantee is not maintained.
			if waitForCloseChannel(ctx, parent1) && waitForCloseChannel(ctx, parent2) {
				shardC <- shard
			}
		}()
>>>>>>> 9b6b643e
	}
}<|MERGE_RESOLUTION|>--- conflicted
+++ resolved
@@ -2,6 +2,7 @@
 
 import (
 	"context"
+	"fmt"
 	"log/slog"
 	"sync"
 	"time"
@@ -13,11 +14,12 @@
 // all shards on a stream
 func NewAllGroup(kinesis kinesisClient, store Store, streamName string, logger *slog.Logger) *AllGroup {
 	return &AllGroup{
-		kinesis:    kinesis,
-		shards:     make(map[string]types.Shard),
-		streamName: streamName,
-		slog:       logger,
-		Store:      store,
+		kinesis:      kinesis,
+		shards:       make(map[string]types.Shard),
+		shardsClosed: make(map[string]chan struct{}),
+		streamName:   streamName,
+		slog:         logger,
+		Store:        store,
 	}
 }
 
@@ -30,59 +32,40 @@
 	slog       *slog.Logger
 	Store
 
-	shardMu sync.Mutex
-	shards  map[string]types.Shard
+	shardMu      sync.Mutex
+	shards       map[string]types.Shard
+	shardsClosed map[string]chan struct{}
 }
 
 // Start is a blocking operation which will loop and attempt to find new
 // shards on a regular cadence.
-<<<<<<< HEAD
-func (g *AllGroup) Start(ctx context.Context, shardc chan types.Shard) {
-	// Note: while ticker is a rather naive approach to this problem,
-	// it actually simplifies a few things. i.e. If we miss a new shard
-	// while AWS is re-sharding we'll pick it up max 30 seconds later.
-
-	// It might be worth refactoring this flow to allow the consumer to
-	// notify the broker when a shard is closed. However, shards don't
-=======
 func (g *AllGroup) Start(ctx context.Context, shardC chan types.Shard) error {
 	// Note: while ticker is a rather naive approach to this problem,
 	// it actually simplifies a few things. I.e. If we miss a new shard
-	// while AWS is resharding, we'll pick it up max 30 seconds later.
+	// while AWS is re-sharding, we'll pick it up max 30 seconds later.
 
 	// It might be worth refactoring this flow to allow the consumer
 	// to notify the broker when a shard is closed. However, shards don't
->>>>>>> 9b6b643e
 	// necessarily close at the same time, so we could potentially get a
 	// thundering heard of notifications from the consumer.
 
 	var ticker = time.NewTicker(30 * time.Second)
 
 	for {
-<<<<<<< HEAD
-		g.findNewShards(ctx, shardc)
-=======
 		if err := g.findNewShards(ctx, shardC); err != nil {
 			ticker.Stop()
 			return err
 		}
->>>>>>> 9b6b643e
 
 		select {
 		case <-ctx.Done():
 			ticker.Stop()
-			return
+			return nil
 		case <-ticker.C:
 		}
 	}
 }
 
-<<<<<<< HEAD
-// findNewShards pulls the list of shards from the Kinesis API
-// and uses a local cache to determine if we are already processing
-// a particular shard.
-func (g *AllGroup) findNewShards(ctx context.Context, shardc chan types.Shard) {
-=======
 func (g *AllGroup) CloseShard(_ context.Context, shardID string) error {
 	g.shardMu.Lock()
 	defer g.shardMu.Unlock()
@@ -113,34 +96,27 @@
 // and uses a local cache to determine if we are already processing
 // a particular shard.
 func (g *AllGroup) findNewShards(ctx context.Context, shardC chan types.Shard) error {
->>>>>>> 9b6b643e
 	g.shardMu.Lock()
 	defer g.shardMu.Unlock()
 
-	g.slog.DebugContext(ctx, "fetch shards")
+	g.slog.DebugContext(ctx, "fetching shards")
 
 	shards, err := listShards(ctx, g.kinesis, g.streamName)
 	if err != nil {
 		g.slog.ErrorContext(ctx, "list shards", slog.String("error", err.Error()))
-		return
+		return err
 	}
 
-<<<<<<< HEAD
-=======
 	// We do two `for` loops, since we have to set up all the `shardClosed`
 	// channels before we start using any of them.  It's highly probable
 	// that Kinesis provides us the shards in dependency order (parents
 	// before children), but it doesn't appear to be a guarantee.
 	newShards := make(map[string]types.Shard)
->>>>>>> 9b6b643e
 	for _, shard := range shards {
 		if _, ok := g.shards[*shard.ShardId]; ok {
 			continue
 		}
 		g.shards[*shard.ShardId] = shard
-<<<<<<< HEAD
-		shardc <- shard
-=======
 		g.shardsClosed[*shard.ShardId] = make(chan struct{})
 		newShards[*shard.ShardId] = shard
 	}
@@ -164,6 +140,6 @@
 				shardC <- shard
 			}
 		}()
->>>>>>> 9b6b643e
 	}
+	return nil
 }